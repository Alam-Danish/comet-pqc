---
layout: default
title: Changelog
nav_order: 10
---

# Changelog
{: .no_toc }

<<<<<<< HEAD
## 0.47.0

### Changed
- Refactored code to pass mypy all tests.

### Fixed
- Reset sequence state for group items correctly.
=======
## 0.46.2

### Fixed
- Table calibration fails for Z axis.
>>>>>>> 0d953a88

## 0.46.1

### Added
- Collapse all samples action.
- Button and icon for _Add Group_ action.

### Changed
- Migrated to PyInstaller 6.1.0

### Fixed
- Contact positions inside groups are not saved in alignment dialog.

## 0.46.0

### Added
- Context menu for sequence tree items.
- Sequence item groups.

## 0.45.0

### Added
- Enhanced recontact strategy.

## 0.44.0

### Added
- Support for PyInstaller for building windows executable.
- Manually sort config items in Sequence Manager.
- Manually sort position items in Alignment dialog.

### Changed
- Remove verbose message dialoges.
- Refactored UI widgets.

## 0.43.2

### Changed
- Migrated to analysis-pqc version 0.8.1.

## 0.43.1

### Fixed
- IV ramp 4-Wire with Bias measurement.

## 0.43.0

### Added
- Plugin system.
- Slack notification plugin.
- IV ramp 4-Wire with Bias measurement.
- PyInstaller specification for building windows executable.

### Changed
- Dropped support for Python 3.7
- Using Flask instead of Bottle for JSON API.

## 0.42.2

### Fixed
- Fixed Z movement after calibration.

## 0.42.1

### Changed
- Migrated to analysis-pqc version 0.7.1.
- Miggrated to comet version 0.13.2.
- New application icon.

## 0.42.0

### Added
- Command line arguments for debug mode and custom logfile.

### Changed
- Code formatting for improved compliance with PEP8.
- Migrated unittest to pytest.

### Fixed
- Plot axis not scaled to when inspecting measurement.
- Issues with slow environment box responses.

## 0.41.1

### Fixed
- Persistent size and column widths for quick edit dialog.

## 0.41.0

### Added
- Added support for Keithley 2470 instruments.

### Changed
- Migrated to analysis-pqc version 0.3.1.

## 0.40.1

### Fixed
- Locked open/save sequence tool buttons.
- Unlocked quick edit tool button.

## 0.40.0

### Added
- Temporary Z-limit notice.
- Quick edit samples dialog.

## 0.39.0

### Added
- Reset contact quality graph on X/Y movements option.

### Changed
- Moved table dodge input to dialog options.

### Fixed
- Crashes caused by environment plot.

## 0.38.4

### Fixed
- Crashes due to invalid time values.

## 0.38.3

### Fixed
- Another issue with linear ramp for small ranges.

## 0.38.2

### Fixed
- Show absolute Rp in quality graph.

## 0.38.1

### Fixed
- Minor contact quality graph issue.

## 0.38.0

### Added
- Probe card contact quality graph.

## 0.37.0

### Added
- Table re-contact overdrive.
- Distinct module loggers.

### Fixed
- Issue with linear ramp for small ranges.

## 0.36.0

### Added
- Load and save sequence tree to file.
- Dodge X/Y table movements.

## 0.35.0

### Added
- JSON web API server.

## 0.34.0

### Added
- Contact quality with LCR Meter.

## 0.33.2

### Fixed
- Store samples to settings on edits.

## 0.33.1

### Fixed
- Handle `NaN` in analysis function limits.

## 0.33.0

### Added
- Writing to a rotating main log file.
- Tags for measurement configuration and output data.

### Changed
- Migrated to analysis-pqc version 0.2.0.

## 0.32.1

### Fixed
- Crash if log record timestamp is `NaN`.

## 0.32.0

### Added
- Repeat measurements based on analysis results.
- Accept compliance measurement options.
- Limits for analysis results.
- Step up function for table control.

### Changed
- Optimized measurement waiting time.
- Enable matrix at default.

## 0.31.0

### Added
- Delay after automatic table contact.
- Optional ramp delay parameters.

## 0.30.0

### Added
- Restricted limits for joystick use.
- Show points in plot line series.
- Disable table controls if not calibrated.

### Changed
- Move position assignment into edit dialog.

## 0.29.2

### Changed
- Migration to comet 0.13.1

### Fixed
- Prevent table collision while calibrating.
- Collapse sequence tree items.

## 0.29.1

### Fixed
- PNG images from plots only.

## 0.29.0

### Added
- Instrument abstraction using abstract class interface.
- Reload sequence configuration from file.

## 0.28.0

### Added
- Support for multiple samples.
- Automatic table movement to contacts.

## 0.27.1

### Changed
- Refactored V Source/HV Source communication.

## 0.27.0

### Added
- Start sequence dialog.

### Fixed
- Table error 1004 issue.

## 0.26.0

### Added
- Analysis functions parameter.
- Configurable steps for table control.
- Persistent history of working directories.

## 0.25.5

### Changed
- Round table position to microns.

## 0.25.4

### Added
- Backport of configurable table positions.

## 0.25.3

### Added
- Laser sensor state in table control dialog.
- Improved logging and exception forwarding.

### Fixed
- Persistent dialog size for HiDPI monitors.

## 0.25.2

### Fixed
- LCR fetch reading issue.

## 0.25.1

### Fixed
- Default HV source range value.
- Releasing multiple resources using ExitStack.

## 0.25.0

### Added
- Environment tab in dashboard.
- CV ramp measurement using only LCR.
- HV source range parameter.
- Analyze measurement data using [analysis-pqc](https://github.com/hephy-dd/analysis-pqc/).

### Fixed
- Sequence double click issue while running.

## 0.24.3

### Added
- Software version to measurement meta data.

### Fixed
- Missing package data in setup.py

## 0.24.2

### Fixed
- Table position meta data in millimeters.

## 0.24.1

### Added

- Table position to measurement meta data.
### Fixed
- Newline issue with CSV writer.

### Removed
- Laser sensor state from table control dialog.

## 0.24.0

### Added
- Sequence manager dialog.
- Changelog in online documentation.
- Write measurement data in JSON.
- Write measurement log files and.
- Laser sensor state in table control dialog.

## 0.23.4

### Fixed
- Inconsistent data column names.
- Incorrect data values for column `current_elm` in `iv_ramp_bias_elm`.

## 0.23.3

### Changed
- Migrated to COMET 0.11.1.

## 0.23.2

### Fixed
- Contents URL.

## 0.23.1

### Fixed
- Application crash if working directory permission denied.
- Mirrored table X/Y controls to match camera image movement.

## 0.23.0

### Added
- Operator name for measurement results.
- Save plots to PNG image and preferences option.
- Set environment TEST LED.

## 0.22.0

### Changed
- Migrated to COMET 0.11.0.
- Simplified Start/Stop mechanism.
- Rotated X/Y table controls.
- Set K2547A display.

## 0.21.1

### Fixed
- Auto generated `id` attributes can contain mixed case.

## 0.21.0

### Added
- Configuration attribute `id` for connections and measurements.

### Changed
- Measurement data filename schema.
- Keeping previous measurement states when running a sequence.

## 0.20.1

### Fixed
- Electrometer read.
- Show error message on YAML parser errors.

## 0.20.0

### Added
- Resource process.
- Environment process.
- Additional measurement states.
- Reset sequence tree on sample name changes.

### Changed
- Environment access using a process.
- Resized dialogs for table HiDPI screens.
- Simplified output directory structure.

### Fixed
- Sequence execution
- Timeouts while reading from electrometer.

## 0.19.1

### Added
- Restore previous window size.

## 0.19.0

### Added
- Open correction mode and channel option for LCR meter.
- Auto switch of box lights on start sequence/measurement.
- Configurable Z soft limit for table movements.
- This changelog file.

## 0.18.0

### Added
- Laser sensor toggle button.
- Microscope control toggle button.

## 0.17.1

### Changed
- Reduced ramp delays for initial/final ramps to speed up measurements.

## 0.17.0

### Added
- Table calibration dialog and process.
- Table control dialog and process.
- Table move dialog and process.
- Metric widget for numeric unit inputs.
- Property `passed` to Estimate class.

### Changed
- Moved config and schema to assets directory.
- Updated default matrix channel configurations.
- Filter selection for type `moving`.
- Default HV source route terminal `rear`.<|MERGE_RESOLUTION|>--- conflicted
+++ resolved
@@ -7,7 +7,6 @@
 # Changelog
 {: .no_toc }
 
-<<<<<<< HEAD
 ## 0.47.0
 
 ### Changed
@@ -15,12 +14,11 @@
 
 ### Fixed
 - Reset sequence state for group items correctly.
-=======
+
 ## 0.46.2
 
 ### Fixed
 - Table calibration fails for Z axis.
->>>>>>> 0d953a88
 
 ## 0.46.1
 
