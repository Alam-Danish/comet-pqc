--- conflicted
+++ resolved
@@ -10,7 +10,6 @@
 Measurement sequences, wafer and chuck geometries can be configured using YAML configuration files.
 {: .fs-6 .fw-300 }
 
-<<<<<<< HEAD
 ## Table of contents
 {: .no_toc .text-delta }
 
@@ -19,10 +18,7 @@
 
 ---
 
-## Sequences
-=======
 ## Sequence
->>>>>>> a5f3e101
 
 A sequence defines a list of measurements to be executed at physical contact points located on a silicon sample. A sequence can be executed manually step-by-step or in a semi-automatic way (using the autopilot).
 
