import logging
import random
import time
import os

import comet
from comet.device import DeviceMixin

__all__ = [
    "measurement_factory",
    "Measurement",
    "MatrixSwitch",
    "IVRamp",
    "BiasIVRamp",
    "CVRamp",
    "CVRampAlt",
    "FourWireIVRamp"
]

def calc_step(start, stop, step):
    """Returns positive/negative step according to start and stop value."""
    return -abs(step) if start > stop else abs(step)

def measurement_factory(type, *args, **kwargs):
    """Factory function to create a new measurement instance by type.

    >>> meas = measurement_factory("iv_ramp")
    >>> meas.run()
    """
    for cls in globals().values():
        if hasattr(cls, "type"):
            if cls.type == type:
                return cls(*args, **kwargs)

class Measurement:
    """Base measurement class."""

    type = None

    def __init__(self, process, parameters):
        self.process = process
        self.parameters = parameters

    def run(self, *args, **kwargs):
        """Run measurement."""
        return self.code(**kwargs)

    def code(self, *args, **kwargs):
        """Implement custom measurement logic in method `code()`."""
        raise NotImplementedError(f"Method `{self.__class__.__name__}.code()` not implemented.")

class MatrixSwitch(Measurement, DeviceMixin):
    """Base measurement class wrapping code into matrix configuration."""

    type = None

    def __init__(self, process, parameters):
        super().__init__(process, parameters)

    def setup_matrix(self):
        """Setup marix switch."""
        channels = self.parameters.get("matrix_channels", [])
        logging.info("setup matrix channels: %s", channels)

    def reset_matrix(self):
        """Reset marix switch to a save state."""
        logging.info("reset matrix")

    def run(self, *args, **kwargs):
        logging.info(f"running {self.type}...")
        matrix_enabled = self.parameters.get("matrix_enabled", False)
        result = None
        try:
            if matrix_enabled:
                self.reset_matrix()
                self.setup_matrix()
            result = self.code(*args, **kwargs)
        finally:
            if matrix_enabled:
                # Always reset matrix switch!
                self.reset_matrix()
        logging.info(f"finished {self.type}.")
        return result

class IVRamp(MatrixSwitch):
    """IV ramp measurement.

    * set compliance
    * if output enabled brings source voltage to zero
    * ramps to start voltage
    * ramps to end voltage
    * ramps back to zero

    In case of compliance, stop requests or errors ramps to zero before exit.
    """

    type = "iv_ramp"

    def initialize(self, smu):
        self.process.events.progress(0, 5)

        current_compliance = self.parameters.get("current_compliance").to("A").m
        voltage_start = self.parameters.get("voltage_start").to("V").m
        voltage_step = self.parameters.get("voltage_step").to("V").m
        waiting_time = self.parameters.get("waiting_time").to("s").m


        idn = smu.identification
        logging.info("Using SMU: %s", idn)

<<<<<<< HEAD
        # Beeper off
        smu.system.beeper.status = False
=======
        smu.clear()
>>>>>>> 77ad5f2d

        # set compliance
        logging.info("set compliance to %E A", current_compliance)
        smu.sense.current.protection.level = current_compliance

        error = smu.system.error
        if error[0]:
            logging.error(error)
            raise RuntimeError(f"{error[0]}: {error[1]}")

        self.process.events.progress(1, 5)

        # If output enabled
        if smu.output:
            voltage = smu.source.voltage.level
            step = calc_step(voltage, 0, voltage_step)

            logging.info("ramp to zero, from %E V to %E V with step %E V", voltage, 0, step)
            for voltage in comet.Range(voltage, 0, step):
                logging.info("set voltage to %E V", voltage)
                smu.source.voltage.level = voltage
                time.sleep(.100)
                if not self.process.running:
                    break
        # If output disabled
        else:
            voltage = 0
            smu.source.voltage.level = voltage
            smu.output = True
            time.sleep(.100)

        error = smu.system.error
        if error[0]:
            logging.error(error)
            raise RuntimeError(f"{error[0]}: {error[1]}")

        self.process.events.progress(2, 5)

        if self.process.running:

            voltage = smu.source.voltage.level
            step = calc_step(voltage, voltage_start, voltage_step)

            # Get configured READ/FETCh elements
            elements = list(map(str.strip, smu.resource.query(":FORM:ELEM?").split(",")))

            logging.info("ramp to start voltage, from %E V to %E V with step %E V", voltage, voltage_start, step)
            for voltage in comet.Range(voltage, voltage_start, step):
                logging.info("set voltage to %E V", voltage)
                smu.source.voltage.level = voltage
                time.sleep(.100)
                # Returns <elements> comma separated
                #values = list(map(float, smu.resource.query(":READ?").split(",")))
                #data = zip(elements, values)
                time.sleep(waiting_time)
                # Compliance?
                compliance_tripped = smu.sense.current.protection.tripped
                if compliance_tripped:
                    logging.error("SMU in compliance")
                    raise ValueError("compliance tripped")
                if not self.process.running:
                    break

        self.process.events.progress(3, 5)

    def measure(self, smu):
        current_compliance = self.parameters.get("current_compliance").to("A").m
        voltage_start = self.parameters.get("voltage_start").to("V").m
        voltage_step = self.parameters.get("voltage_step").to("V").m
        voltage_stop = self.parameters.get("voltage_stop").to("V").m
        waiting_time = self.parameters.get("waiting_time").to("s").m
        sense_mode = self.parameters.get("sense_mode")

        if self.process.running:

            with open(os.path.join(self.path, f"{self.type}.txt"), "w") as f:
                # TODO
                f.write(f"voltage_start: {voltage_start:E} V\n")
                f.write(f"voltage_stop: {voltage_stop:E} V\n")
                f.write(f"voltage_step: {voltage_step:E} V\n")
                f.write(f"current_compliance: {current_compliance:E} A\n")
                f.write("timestamp [s],voltage [V],current [A]\n")
                f.flush()

                voltage = smu.source.voltage.level
                step = calc_step(voltage, voltage_stop, voltage_step)

                # Get configured READ/FETCh elements
                elements = list(map(str.strip, smu.resource.query(":FORM:ELEM?").split(",")))
<<<<<<< HEAD
                f.write("timestamp [s],voltage [V],current[A]")
=======
>>>>>>> 77ad5f2d

                logging.info("ramp to end voltage, from %E V to %E V with step %E V", voltage, voltage_stop, step)
                for voltage in comet.Range(voltage, voltage_stop, step):
                    logging.info("set voltage to %E V", voltage)
                    smu.clear()
                    smu.source.voltage.level = voltage
                    time.sleep(.100)
                    error = smu.system.error
                    if error[0]:
                        logging.error(error)
                        smu.clear()
                        #raise RuntimeError(f"{error[0]}: {error[1]}")
                    timestamp = time.time()
                    # Returns <elements> comma separated
                    values = list(map(float, smu.resource.query(":READ?").split(",")))
                    error = smu.system.error
                    if error[0]:
                        logging.error(error)
                        smu.clear()
                        #raise RuntimeError(f"{error[0]}: {error[1]}")
                    data = dict(zip(elements, values))
                    reading_voltage = data.get("VOLT")
                    reading_current = data.get("CURR")
                    logging.info("SMU reading: %E V %E A", reading_voltage, reading_current)
                    self.process.events.reading("series", abs(voltage) if step < 0 else voltage, reading_current)
                    # TODO
                    f.write(f"{timestamp:.3f},{voltage:E},{reading_current:E}\n")
                    f.flush()
                    time.sleep(waiting_time)
                    # Compliance?
                    compliance_tripped = smu.sense.current.protection.tripped
                    if compliance_tripped:
                        logging.error("SMU in compliance")
                        raise ValueError("compliance tripped")
                    error = smu.system.error
                    if error[0]:
                        logging.error(error)
                        smu.clear()
                        #raise RuntimeError(f"{error[0]}: {error[1]}")
                    if not self.process.running:
                        break

        self.process.events.progress(4, 5)

    def finalize(self, smu):
        voltage_step = self.parameters.get("voltage_step").to("V").m
        voltage = smu.source.voltage.level
        step = calc_step(voltage, 0, voltage_step)

        logging.info("ramp to zero, from %E V to %E V with step %E V", voltage, 0, step)
        for voltage in comet.Range(voltage, 0, step):
            logging.info("set voltage to %E V", voltage)
            smu.source.voltage.level = voltage
            time.sleep(.100)

        smu.output = False

        self.process.events.progress(5, 5)

    def code(self, path, *args, **kwargs):
        self.path = path
        with self.devices.get("k2410") as smu:
            try:
                self.initialize(smu)
                self.measure(smu)
            finally:
                self.finalize(smu)

class BiasIVRamp(MatrixSwitch):
    """Bias IV ramp measurement."""

    type = "bias_iv_ramp"

    def code(self, *args, **kwargs):
        time.sleep(random.uniform(2.5, 4.0))

class CVRamp(MatrixSwitch):
    """CV ramp measurement."""

    type = "cv_ramp"

    def code(self, *args, **kwargs):
        time.sleep(random.uniform(2.5, 4.0))

class CVRampAlt(MatrixSwitch):
    """Alternate CV ramp measurement."""

    type = "cv_ramp_alt"

    def code(self, *args, **kwargs):
        time.sleep(random.uniform(2.5, 4.0))

class FourWireIVRamp(MatrixSwitch):
    """4 wire IV ramp measurement."""

    type = "4wire_iv_ramp"

    def code(self, *args, **kwargs):
        time.sleep(random.uniform(2.5, 4.0))<|MERGE_RESOLUTION|>--- conflicted
+++ resolved
@@ -108,12 +108,9 @@
         idn = smu.identification
         logging.info("Using SMU: %s", idn)
 
-<<<<<<< HEAD
         # Beeper off
         smu.system.beeper.status = False
-=======
         smu.clear()
->>>>>>> 77ad5f2d
 
         # set compliance
         logging.info("set compliance to %E A", current_compliance)
@@ -203,10 +200,7 @@
 
                 # Get configured READ/FETCh elements
                 elements = list(map(str.strip, smu.resource.query(":FORM:ELEM?").split(",")))
-<<<<<<< HEAD
                 f.write("timestamp [s],voltage [V],current[A]")
-=======
->>>>>>> 77ad5f2d
 
                 logging.info("ramp to end voltage, from %E V to %E V with step %E V", voltage, voltage_stop, step)
                 for voltage in comet.Range(voltage, voltage_stop, step):
